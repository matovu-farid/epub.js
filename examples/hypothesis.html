--- conflicted
+++ resolved
@@ -9,14 +9,9 @@
         <meta name="apple-mobile-web-app-capable" content="yes">
 
         <!-- EPUBJS Renderer -->
-<<<<<<< HEAD
         <script src="../build/epub.min.js"></script>
-        
-=======
-        <script src="/build/epub.min.js"></script>
         <script src="../hooks/extensions/hypothesis.js"></script>
 
->>>>>>> d2f9f26f
         <link rel="stylesheet" href="basic.css">
 
         <style type="text/css">
