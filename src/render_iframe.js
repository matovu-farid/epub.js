EPUBJS.Render.Iframe = function() {
	this.iframe = null;
	this.document = null;
	this.window = null;
	this.docEl = null;
	this.bodyEl = null;

	this.leftPos = 0;
	this.pageWidth = 0;
};

//-- Build up any html needed
EPUBJS.Render.Iframe.prototype.create = function(){
	this.iframe = document.createElement('iframe');
	this.iframe.id = "epubjs-iframe:" + EPUBJS.core.uuid();
	this.iframe.scrolling = "no";
	this.iframe.seamless = "seamless";
	// Back up if seamless isn't supported
	this.iframe.style.border = "none";
	
	this.iframe.addEventListener("load", this.loaded.bind(this), false);
	return this.iframe;
};

/**
* Sets the source of the iframe with the given URL string
* Takes:  URL string
* Returns: promise with document element
*/
EPUBJS.Render.Iframe.prototype.load = function(url){
	var render = this,
			deferred = new RSVP.defer();

	this.iframe.contentWindow.location.replace(url);
<<<<<<< HEAD

=======
>>>>>>> 98e9a02b
	// Reset the scroll position
	render.leftPos = 0;

	if(this.window) {
		this.unload();
	}
	
	this.iframe.onload = function(e) {
		render.document = render.iframe.contentDocument;
		render.docEl = render.document.documentElement;
		render.headEl = render.document.head;
		render.bodyEl = render.document.body;
		render.window = render.iframe.contentWindow;
		
		render.window.addEventListener("resize", render.resized.bind(render), false);
	
		//-- Clear Margins
		if(render.bodyEl) {
			render.bodyEl.style.margin = "0";
		}
	
		deferred.resolve(render.docEl);
	};
	
	this.iframe.onerror = function(e) {
		//console.error("Error Loading Contents", e);
		deferred.reject({
				message : "Error Loading Contents: " + e,
				stack : new Error().stack
			});
	};
	return deferred.promise;
};


EPUBJS.Render.Iframe.prototype.loaded = function(v){
	var url = this.iframe.contentWindow.location.href;
	if(url != "about:blank"){
		this.trigger("render:loaded", url);	
	}
};

// Resize the iframe to the given width and height
EPUBJS.Render.Iframe.prototype.resize = function(width, height){
	var iframeBox;
	
	if(!this.iframe) return;
	
	this.iframe.height = height;

	if(!isNaN(width) && width % 2 !== 0){
		width += 1; //-- Prevent cutting off edges of text in columns
	}

	this.iframe.width = width;
	// Get the fractional height and width of the iframe
	// Default to orginal if bounding rect is 0
	this.width = this.iframe.getBoundingClientRect().width || width;
	this.height = this.iframe.getBoundingClientRect().height || height;
};


EPUBJS.Render.Iframe.prototype.resized = function(e){
	// Get the fractional height and width of the iframe
	this.width = this.iframe.getBoundingClientRect().width;
	this.height = this.iframe.getBoundingClientRect().height;
};

EPUBJS.Render.Iframe.prototype.totalWidth = function(){
	return this.docEl.scrollWidth;
};

EPUBJS.Render.Iframe.prototype.totalHeight = function(){
	return this.docEl.scrollHeight;
};

EPUBJS.Render.Iframe.prototype.setPageDimensions = function(pageWidth, pageHeight){
	this.pageWidth = pageWidth;
	this.pageHeight = pageHeight;
	//-- Add a page to the width of the document to account an for odd number of pages
	// this.docEl.style.width = this.docEl.scrollWidth + pageWidth + "px";
};

EPUBJS.Render.Iframe.prototype.setLeft = function(leftPos){
	// this.bodyEl.style.marginLeft = -leftPos + "px";
	// this.docEl.style.marginLeft = -leftPos + "px";
	// this.docEl.style[EPUBJS.Render.Iframe.transform] = 'translate('+ (-leftPos) + 'px, 0)';
	this.document.defaultView.scrollTo(leftPos, 0);
};

EPUBJS.Render.Iframe.prototype.setStyle = function(style, val, prefixed){
	if(prefixed) {
		style = EPUBJS.core.prefixed(style);
	}

	if(this.bodyEl) this.bodyEl.style[style] = val;
};

EPUBJS.Render.Iframe.prototype.removeStyle = function(style){

	if(this.bodyEl) this.bodyEl.style[style] = '';

};

EPUBJS.Render.Iframe.prototype.addHeadTag = function(tag, attrs) {
	var tagEl = document.createElement(tag);

	for(var attr in attrs) {
		tagEl[attr] = attrs[attr];
	}

	if(this.headEl) this.headEl.appendChild(tagEl);
};

EPUBJS.Render.Iframe.prototype.page = function(pg){
	this.leftPos = this.pageWidth * (pg-1); //-- pages start at 1
	this.setLeft(this.leftPos);
};

//-- Show the page containing an Element
EPUBJS.Render.Iframe.prototype.getPageNumberByElement = function(el){
	var left, pg;
	if(!el) return;

	left = this.leftPos + el.getBoundingClientRect().left; //-- Calculate left offset compaired to scrolled position
	
	pg = Math.floor(left / this.pageWidth) + 1; //-- pages start at 1
	
	return pg;
};

//-- Show the page containing an Element
EPUBJS.Render.Iframe.prototype.getPageNumberByRect = function(boundingClientRect){
	var left, pg;

	left = this.leftPos + boundingClientRect.left; //-- Calculate left offset compaired to scrolled position
	pg = Math.floor(left / this.pageWidth) + 1; //-- pages start at 1
	
	return pg;
};

// Return the root element of the content
EPUBJS.Render.Iframe.prototype.getBaseElement = function(){
	return this.bodyEl;
};

// Checks if an element is on the screen
EPUBJS.Render.Iframe.prototype.isElementVisible = function(el){
	var rect;
	var left;

	if(el && typeof el.getBoundingClientRect === 'function'){
		rect = el.getBoundingClientRect();
		left = rect.left; //+ rect.width;
		if( rect.width !== 0 &&
				rect.height !== 0 && // Element not visible
				left >= 0 &&
				left < this.pageWidth ) {
			return true;
		}
	}

	return false;
};


EPUBJS.Render.Iframe.prototype.scroll = function(bool){
	if(bool) {
		this.iframe.scrolling = "yes";
	} else {
		this.iframe.scrolling = "no";
	}
};

// Cleanup event listeners
EPUBJS.Render.Iframe.prototype.unload = function(){
	this.window.removeEventListener("resize", this.resized);
};

//-- Enable binding events to Render
RSVP.EventTarget.mixin(EPUBJS.Render.Iframe.prototype);<|MERGE_RESOLUTION|>--- conflicted
+++ resolved
@@ -32,10 +32,6 @@
 			deferred = new RSVP.defer();
 
 	this.iframe.contentWindow.location.replace(url);
-<<<<<<< HEAD
-
-=======
->>>>>>> 98e9a02b
 	// Reset the scroll position
 	render.leftPos = 0;
 
