--- conflicted
+++ resolved
@@ -75,21 +75,14 @@
 
 		if (hash in this._annotations) {
 			let annotation = this._annotations[hash];
-<<<<<<< HEAD
+			if (annotation.type !== type) {
+				return;
+			}
 
 			let views = this.rendition.views();
 			views.each( (view) => {
 				if (annotation.sectionIndex === view.index) {
 					annotation.detach(view);
-=======
-			if (annotation.type !== type) {
-				return;
-			}
-			let contents = this.rendition.getContents();
-			contents.forEach( (content) => {
-				if (annotation.sectionIndex === content.sectionIndex) {
-					annotation.detach(content);
->>>>>>> 8c025ecf
 				}
 			});
 
